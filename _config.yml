# ----------------------- #
#      Main Configs       #
# ----------------------- #

<<<<<<< HEAD
url: http://skien.cc
title: skien.cc
subtitle: a mathematician/economist/statistician by schooling, a data scientist by trade, and a python hacker by night, skien.cc (pronounced skīəns) is my blog aimed to track explorations in all of the above.
author: Erik Taubeneck
simple_search: http://google.com/search
description: a mathematician/economist/statistician by schooling, a data scientist by trade, and a python hacker by night, skien.cc (pronounced skīəns) is my blog aimed to track explorations in all of the above.
=======
url: http://yoursite.com
title: My Octopress Blog
subtitle: A blogging framework for hackers.
author: Your Name
simple_search: https://www.google.com/search
description:
>>>>>>> c6c5b74f

# Default date format is "ordinal" (resulting in "July 22nd 2007")
# You can customize the format as defined in
# http://www.ruby-doc.org/core-1.9.2/Time.html#method-i-strftime
# Additionally, %o will give you the ordinal representation of the day
date_format: "ordinal"

# RSS / Email (optional) subscription links (change if using something like Feedburner)
subscribe_rss: /atom.xml
subscribe_email:
# RSS feeds can list your email address if you like
email:

# ----------------------- #
#    Jekyll & Plugins     #
# ----------------------- #

# If publishing to a subdirectory as in http://site.com/project set 'root: /project'
root: /
permalink: /blog/:year/:month/:day/:title/
source: source
destination: public
plugins: plugins
code_dir: downloads/code
category_dir: blog/categories
markdown: rdiscount
rdiscount:
  extensions:
    - autolink
    - footnotes
    - smart
highlighter: pygments # default python pygments have been replaced by pygments.rb

paginate: 10          # Posts per page on the blog index
paginate_path: "posts/:num"  # Directory base for pagination URLs eg. /posts/2/
recent_posts: 5       # Posts in the sidebar Recent Posts section
excerpt_link: "Read on &rarr;"  # "Continue reading" link text at the bottom of excerpted articles
excerpt_separator: "<!--more-->"

titlecase: true       # Converts page and post titles to titlecase

# list each of the sidebar modules you want to include, in the order you want them to appear.
# To add custom asides, create files in /source/_includes/custom/asides/ and add them to the list like 'custom/asides/custom_aside_name.html'
default_asides: [asides/recent_posts.html, asides/github.html, asides/delicious.html, asides/pinboard.html, asides/googleplus.html]

# Each layout uses the default asides, but they can have their own asides instead. Simply uncomment the lines below
# and add an array with the asides you want to use.
# blog_index_asides:
# post_asides:
# page_asides:

# ----------------------- #
#   3rd Party Settings    #
# ----------------------- #

# Github repositories
github_user: eriktaubeneck
github_repo_count: 0
github_show_profile_link: true
github_skip_forks: true

# Twitter
twitter_user:
twitter_tweet_button: true

# Google +1
google_plus_one: false
google_plus_one_size: medium

# Google Plus Profile
# Hidden: No visible button, just add author information to search results
googleplus_user:
googleplus_hidden: false

# Pinboard
pinboard_user:
pinboard_count: 3

# Delicious
delicious_user:
delicious_count: 3

# Disqus Comments
disqus_short_name: skiencc
disqus_show_comment_count: false

# Google Analytics
google_analytics_tracking_id:

# Facebook Like
facebook_like: false<|MERGE_RESOLUTION|>--- conflicted
+++ resolved
@@ -2,21 +2,12 @@
 #      Main Configs       #
 # ----------------------- #
 
-<<<<<<< HEAD
 url: http://skien.cc
 title: skien.cc
 subtitle: a mathematician/economist/statistician by schooling, a data scientist by trade, and a python hacker by night, skien.cc (pronounced skīəns) is my blog aimed to track explorations in all of the above.
 author: Erik Taubeneck
 simple_search: http://google.com/search
 description: a mathematician/economist/statistician by schooling, a data scientist by trade, and a python hacker by night, skien.cc (pronounced skīəns) is my blog aimed to track explorations in all of the above.
-=======
-url: http://yoursite.com
-title: My Octopress Blog
-subtitle: A blogging framework for hackers.
-author: Your Name
-simple_search: https://www.google.com/search
-description:
->>>>>>> c6c5b74f
 
 # Default date format is "ordinal" (resulting in "July 22nd 2007")
 # You can customize the format as defined in
